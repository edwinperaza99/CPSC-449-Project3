--- conflicted
+++ resolved
@@ -611,8 +611,7 @@
 
 
 @app.delete("/drop/{instructorid}/{classid}/{studentid}/{name}/{username}/{email}/{roles}")
-<<<<<<< HEAD
-def drop_student_administratively(instructorid: int, classid: int, studentid: int, name: str, username: str, email: str, roles: str, db: sqlite3.Connection = Depends(get_db)):
+def drop_student_administratively(instructorid: int, classid: int, studentid: int, name: str, username: str, email: str, roles: str, db: sqlite3.Connection = Depends(get_db), redis = Depenss(get_redis):
     """API to drop a student from a class.
     
     Args:
@@ -623,9 +622,6 @@
     Returns:
         A dictionary with a message indicating the student's enrollment status.
     """
-=======
-def drop_student_administratively(instructorid: int, classid: int, studentid: int, name: str, username: str, email: str, roles: str, db: sqlite3.Connection = Depends(get_db), redis = Depends(get_redis)):
->>>>>>> d456fbc7
     roles = [word.strip() for word in roles.split(",")]
     check_user(instructorid, username, name, email, roles, db)
     instructor_class = db.execute("SELECT * FROM InstructorClasses WHERE classID=?",(classid,)).fetchone()
